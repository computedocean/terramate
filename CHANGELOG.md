# Changelog

All notable changes to this project will be documented in this file.

The format is based on [Keep a Changelog](https://keepachangelog.com/en/1.0.0/),
and this project adheres to [Semantic Versioning](https://semver.org/spec/v2.0.0.html).

## Versioning

This Solution adheres to the principles of [Semantic Versioning](https://semver.org/spec/v2.0.0.html).

Given a version number `MAJOR.MINOR.PATCH`, we increment the:

1. `MAJOR` version when we make incompatible changes,
2. `MINOR` version when we add functionality in a backward compatible manner, and
3. `PATCH` version when we make backward compatible bug fixes.

### Backward compatibility in `0.0.z` and `0.y.z` version

- Backward compatibility in versions `0.0.z` is **not guaranteed** when `z` is increased.
- Backward compatibility in versions `0.y.z` is **not guaranteed** when `y` is increased.

## Unreleased

### Added

- Add `tm_hclencode()` and `tm_hcldecode()` functions for encoding and decoding HCL content.

### Fixed

<<<<<<< HEAD
- Fix `go install` by removing a not needed `replace` directive in the `go.mod`.
=======
- Fix `git` URI normalization in the case project path component begin with a number.
>>>>>>> c9e29736

## v0.10.3

### Changed

- Use OpenTofu functions instead of Terraform `v0.15.3` functions.

### Added

- Add `tm_strcontains(string, substr)`.
- Add `tm_startswith(string, prefix)`.
- Add `tm_endswith(string, suffix)`.
- Add `tm_timecmp(t1, t2)`.
- Add `tm_cidrcontains(cidr, ip)`
- Add experimental support for `tm_tomlencode` and `tm_tomldecode`.
  - Can be enabled with `terramate.config.experiments = ["toml-functions"]`.

## v0.10.2

### Fixed

- Fix `outputs-sharing` failure cases not synchronizing to Terramate Cloud.

## v0.10.1

### Added

- Add `sharing_backend`, `input` and `output` blocks for the sharing of stack outputs as inputs to other stacks.
  - The feature is part of the `outputs-sharing` experiment and can be enabled by setting `terramate.config.experiments = ["outputs-sharing"]`.

### Fixed

- Fix the repository normalization for Gitlab subgroups.
  - Now it supports repository URLs like `https://gitlab.com/my-company-name/my-group-name/my-other-group/repo-name`.
- Fix a deadlock in the `terramate run` and `terramate script run` parallelism by
  releasing the resources in case of errors or if dry-run mode is enabled.

## v0.10.0

### Added

- Add support for generating files relative to working directory. Both examples below only generate files inside `some/dir`:
  - `terramate -C some/dir generate`
  - `cd some/dir && terramate generate`

## v0.9.4

### Changed

- Use [terramate-io/tfjson](https://github.com/terramate-io/tfjson) in replacement of [hashicorp/terraform-json](https://github.com/hashicorp/terraform-json) for the JSON representation of the plan file.

## v0.9.3

### Fixed

- Fix a missing check for `GITLAB_CI` environment variable.
  - The previews feature can only be used in _Github Actions_ and _Gitlab CI/CD_ and a check for the latter was missing.
- Fix the synchronization of the GitLab Merge Request commit SHA and pushed_at.

## v0.9.2

### Changed

- Reverted: feat: generate files in working directory. (#1756)
  - This change was reverted due to an unaccounted breaking change.

## v0.9.1

### Added

- Add cloud filters `--deployment-status=<status>` and `--drift-status` to commands below:
  - `terramate list`
  - `terramate run`
  - `terramate experimental trigger`
- Add support for generating files relative to working directory. Both examples below only generate files inside `some/dir`:
  - `terramate -C some/dir generate`
  - `cd some/dir && terramate generate`
- Add synchronization of Gitlab Merge Request and CI/CD Metadata.

### Fixed

- Fix crash when supplying a tag list with a trailing comma separator.

## v0.9.0

### Added

- Add support for `[for ...]` and `{for ...}` expressions containing Terramate variables and functions inside the `generate_hcl.content` block.
- Add experimental support for deployment targets. This allows to keep separate stack information when the same stacks are deployed to multiple environments, i.e. production and staging.
  - Can be enabled with `terramate.config.experiments = ["targets"]` and `terramate.config.cloud.targets.enabled = true`.
  - Once enabled, commands that synchronize or read stack information to Terramate Cloud require a `--target <target_id>` parameter. These include:
    - `terramate run --sync-deployment/--sync-drift-status/--sync-preview`
    - `terramate script run`
    - `terramate run --status`
    - `terramate list --status`
    - `terramate cloud drift show`
- Add `script.lets` block for declaring variables that are local to the script.
- Add `--ignore-change` flag to `terramate experimental trigger`, which makes the change detection ignore the given stacks.
  - It inverts the default trigger behavior.
- Add `--recursive` flag to `terramate experimental trigger` for triggering all child stacks of given path.

### Fixed

- Fix `terramate experimental trigger --status` to respect the `-C <dir>` flag.
	- Now using `-C <dir>` (or `--chdir <dir>`) only triggers stacks inside the provided dir.
- Fix the update of stack status to respect the configured parallelism option and only set stack status to be `running` before the command starts.
- Fix `terramate experimental trigger` gives a misleading error message when a stack is not found.

### Changed

- (**BREAKING CHANGE**) The format of the generated code may change while being still semantically the same as before. This change is marked as "breaking", because this may trigger change detection on files where the formatting changes.

## v0.8.4

### Fixed

- Fix limitation preventing `tm_dynamic.attributes` use with map types.
- Fix the loading of `terramate.config.run.env` environment variables not considering equal signs in the value.

## v0.8.3

### Fixed

- Fix potential crash when trying to obtain the pull request metadata associated with a Github repository.

## v0.8.2

### Added

- Add support for Gitlab `id_token` OIDC.
  - You can connect to Terramate Cloud using [Gitlab id_token](https://docs.gitlab.com/ee/ci/secrets/id_token_authentication.html) exported as a `TM_GITLAB_ID_TOKEN` environment variable.

### Fixed

- Fix issue with handling paginated responses from Github API when retrieving review and GHA action metadata.

## v0.8.1

### Fixed

- Fix incorrect warning emitted by the parser in the case `terramate.config.run.env` is defined outside project root.

## v0.8.0

### Added

- Add support for hierarchical configuration of the stack run-time environment variables.
  - The `terramate.config.run.env` declared closer to the stack has precedence over
    declarations in parent directories.
- Full support for OpenTofu plan files when synchronizing deployments, drifts or previews to Terramate Cloud:
  - Add CLI option `--tofu-plan-file=FILE`
  - Add Terramate Scripts command option `tofu_plan_file = FILE`

### Changed

- (**BREAKING CHANGE**) Use `terramate.required_version` to detect project root if git is absent.
  - This is only a breaking change for projects not using `git`.

## (v0.7.0)

### Tested

- Issue a test-only release that includes everything that was published in v0.6.5

## v0.6.5

### Added

- Add `terramate.config.change_detection.terragrunt.enabled` attribute. It supports the values below:
  - `auto` (_default_): Automatically detects if Terragrunt is being used and enables change detection if needed.
  - `force`: Enables Terragrunt change detection even if no Terragrunt file is detected in any stack.
  - `off`: Disables Terragrunt change detection.

### Fixed

- Fix a performance regression in repositories having a lot of stacks.

## v0.6.4

### Fixed

- Fix `terramate fmt --detailed-exit-code` not saving the modified files.

## v0.6.3

### Fixed

- Fix the `generate_*.inherit=false` case when the blocks are imported and inherited in child stacks.

## v0.6.2

### Fixed

- Fix remaining naming inconsistencies of some `cloud` script options.
  - Rename CLI option `--sync-layer` to `--layer`
  - Rename CLI option `--sync-terraform-plan-file` to `--terraform-plan-file`
  - Rename Terramate Script option `sync_layer` to `layer`
  - Rename Terramate Script option `sync_terraform_plan_file` to `terraform_plan_file`
  - Old flags and command options are still supported as aliases for the new ones.

## v0.6.1

### Experiments

- Promote Terragrunt integration experiment to stable.
  - Please remove `terragrunt` from `terramate.config.experimental` config.
- Add new experiment `tmgen` which allows to generate HCL files in stacks without `generate_hcl` configurations.
  - Please enable the experiment with `terramate.config.experimental = ["tmgen"]`.

### Added

- Add `generate_*.inherit` attribute for controlling if generate blocks must be inherited
  into child stacks.
- Add `terramate cloud login --github` for authenticating with the GitHub account.
- Add `terramate create --watch` flag for populating the `stack.watch` field at stack creation.
- Add support for parsing and generating code containing HCL namespaced functions.
  - Check [HCL Changes](https://github.com/hashicorp/hcl/pull/639) for details.

### Changed

- Rename Terramate Cloud options
  - Rename CLI option `--cloud-sync-deployment` to `--sync-deployment`
  - Rename CLI option `--cloud-sync-drift-status` to `--sync-drift-status`
  - Rename CLI option `--cloud-sync-preview` to `--sync-preview`
  - Rename CLI option `--cloud-sync-layer` to `--sync-layer` (WARN: fixed in next release to `--layer`)
  - Rename CLI option `--cloud-sync-terraform-plan-file` to `--sync-terraform-plan-file` (WARN: fixed in next release to `--terraform-plan-file`)
  - Rename CLI option `--cloud-status` to `--status`
  - Rename Terramate Script option `cloud_sync_deployment` to `sync_deployment`
  - Rename Terramate Script option `cloud_sync_drift-status` to `sync_drift_status`
  - Rename Terramate Script option `cloud_sync_preview` to `sync_preview`
  - Rename Terramate Script option `cloud_sync_layer` to `sync_layer` (WARN: fixed in next release to `layer`)
  - Rename Terramate Script option `cloud_sync_terraform_plan_file` to `sync_terraform_plan_file` (WARN: fixed in next release to `terraform_plan_file`)
  - Rename Terramate Script option `cloud_status` to `status`
  - Old flags and command options are still supported as aliases for the new ones.

### Fixed

- Fix a panic in the language server when editing a file outside a repository.

## v0.6.0

### Added

- (**BREAKING CHANGE**) Enable change detection for dotfiles. You can still use `.gitignore` to ignore them (if needed).
- Add a new flag `--continue-on-error` to `terramate script run`. When the flag
  is set and a command in a script returns an error:
  - The script execution will be aborted and no further commands or jobs from that script will be run on the current stack node.
  - The script execution will continue to run on the next stack node.
  - `terramate script run` will return exit code 1 (same behavior as `terramate run --continue-on-error`).
- Add a new flag `--reverse` to `terramate script run`. When the flag is set, the script execution will happen in the reverse order of the selected stacks. This is similar to `terramate run --reverse`.
- Improve Terragrunt Integration for Terramate Cloud by adding `--terragrunt` flag and `terragrunt` script option to use `terragrunt` binary to create change details when synchronizing to Terramate Cloud

### Fixed

- Fix a bug in the dotfiles handling in the code generation. Now it's possible to generate files such as `.tflint.hcl`.
- Fix the cloning of stacks containing `import` blocks.

### Changed

- (**BREAKING CHANGE**) Removes the option `terramate.config.git.default_branch_base_ref`.
- (**BREAKING CHANGE**) The code generation of HCL and plain files was disallowed inside dot directories.

## v0.5.5

### Added

- Add `script.job.name` and `script.job.description` attributes.

## v0.5.4

### Fixed

- Fix `--cloud-status` flag when stacks were synchronized with uppercase in the `stack.id`.
- Fix `terramate cloud drift show` when used in stacks containing uppercase in the `stack.id`.
- Fix `cloud_sync_terraform_plan_file` option for previews in scripts

## v0.5.3

### Fixed

- Fix an issue that prevented stack previews from being created when using uppercase letters in stack IDs.

## v0.5.2

### Fixed

- Fix an inconsistency in `stack.id` case-sensitivity when `--cloud-sync-*` flags are used.

## v0.5.1

### Added

- Add Terragrunt change detection.
  - Terramate understands the structure of `terragrunt.hcl` files and detects changes if any other Terragrunt referenced file changes (`dependency`, `dependencies` and `include` blocks, function calls like `find_in_parent_folders()`, `read_terragrunt_config()`).
- Add `before` and `after` configuration to Terragrunt stacks created by `terramate create --all-terragrunt`.

## v0.5.0

### BREAKING CHANGES

> [!IMPORTANT]
> When using nested stacks and tags in `before` and `after` the order of execution was wrong.
> This is now fixed but but can lead to a change in the order of execution in some rare cases.
> Please check the `terramate list --run-order` after upgrading to ensure you run stacks in the correct order.

### Added

- Add `terramate.config.generate.hcl_magic_header_comment_style` option to change the comment style for magic headers to `#` instead of `//`
- Add support for formatting single files or stdin with `terramate fmt`
- Add support for `--cloud-status` filter to `terramate run`
- Add support for `--cloud-status` filter to `terramate script run`
- Add support to synchronize previews to Terramate Cloud via new `terramate run --cloud-sync-preview`
- Add `script.name` attribute.
  - The commands `terramate script info`, `terramate script list` and `terramate script tree` were updated to show the script name (when available).
- Improve user experience when using Terramate with existing Terragrunt projects.
  - Add `terramate create --all-terragrunt` option, which will automatically create Terramate stacks for each Terraform module.
- Allow to run independent stacks in parallel for faster deployments and better utilization of system resources in general.
  - Add `--parallel=N` (short `-j N`) option to `terramate run` and `terramate script run` to allow running up to `N` stacks in parallel.
  - Ordering constraints between stacks are still respected, i.e. `before`/`after`, parent before sub-folders.
- Add `cloud_sync_drift_status` option to `script` block commands. It allows for synchronizing the
  stack drift details from script jobs.
- Add --cloud-sync-layer to allow users to specify a preview layer, e.g.: `stg`, `prod` etc.
  - This is useful when users want to preview changes in a specific terraform workspace.
- Add `--cloud-sync-layer` and `--cloud-sync-preview` to `script` block, this would allow users to synchronize previews to Terramate Cloud via script jobs.

### Fixed

- Fix a panic in language server with a project containing errors on root directory
- Fix the execution order when using `tag` filter in `after/before` in conjunction with implicit order for nested stacks. (BREAKING CHANGE)
- Fix escape sequences being interpreted in heredocs (issue #1449)

## v0.4.6

### Fixed

- Use `repository` filter when listing Terramate Cloud stacks.
  - It makes the `--cloud-status=<status>` flag faster and potentially less brittle for cases where other repositories have issues.

## 0.4.5

### Added

- Add support for `stack_filter` blocks in `generate_file` blocks
- Add `list --run-order` flag to list stacks in the order of execution
- Add support for `terramate` in linting, pre-commit and test environments

  - Add `--detailed-exit-code` to `terramate fmt` and `terramate generate` commands:

    - An exit code of `0` represents successful execution and no changes made
    - An exit code of `1` represents the error state, something went wrong
    - An exit code of `2` represents successful execution but changes were made

### Changed

- Refactor Safeguards

  - Add `disable_safeguards` configuration and `--disable-safeguards` CLI option with possible values
    - `all` Disable ALL safeguards (use with care)
    - `none` Enable ALL safeguards
    - `git` Disable all git related safeguards:
      - `git-untracked` Disable Safeguard that checks for untracked files
      - `git-uncommitted` Disable Safeguard that checks for uncomitted files
      - `git-out-of-sync` Disable Safeguard that checks for being in sync with remote git
    - `outdated-code` Disable Safeguard that checks for outdated code

- Promote cloud commands from `experimental`

  - `terramate cloud login`
  - `terramate cloud info`
  - `terramate cloud drift show`

- Improve support for synchronization of deployments to Terramate Cloud

  - Add `cloud_sync_deployment` flag to Terramate Scripts Commands
  - Add `cloud_sync_terraform_plan_file` flag to Terramate Scripts Commands when synchronizing deployments.
  - Add `--cloud-sync-terraform-plan-file` support to `terramate run` when synchronizing deployments.

- Promote `--experimental-status` flag to `--cloud-status` flag in

  - `terramate experimental trigger`
  - `terramate list`

### Fixed

- Fix a performance issue in `tm_dynamic.attributes` configuration
- Fix order of execution in `terramate script run`
- Fix a type issue when assigning lists to `script.job.command[s]`

### Deprecated

- Deprecate old safeguard configuration options and issue a warning when used.

## 0.4.4

### Added

- Add `terramate.config.experiments` configuration to enable experimental features
- Add support for statuses `ok`, `failed`, `drifted`, and `healthy` to the `--experimental-status` flag
- Add experimental `script` configuration block

  - Add `terramate script list` to list scripts visible in current directory
  - Add `terramate script tree` to show a tree view of scripts visible in current directory
  - Add `terramate script info <scriptname>` to show details about a script
  - Add `terramate script run <scriptname>` to run a script in all relevant stacks

- Add `stack_filter` block to `generate_hcl` for path-based conditional generation.

- Promote experimental commands

  - `terramate debug show metadata`
  - `terramate debug show globals`
  - `terramate debug show generate-origins`
  - `terramate debug show runtime-env`

- Improve the output of `list`, `run` and `create` commands.

### Fixed

- Fix an issue where `generate_file` blocks with `context=root` were ignored when defined in stacks
- Fix `experimental eval/partial-eval/get-config-value` to not interpret the output as a formatter
- Fix an issue where change detector cannot read global/user git config

## 0.4.3

### Added

- Add `--cloud-sync-terraform-plan-file` flag for synchronizing the plan
  file in rendered ASCII and JSON (sensitive information removed).
- Add configuration attribute `terramate.config.cloud.organization` to select which cloud organization to use when syncing with Terramate Cloud.
- Add sync of logs to _Terramate Cloud_ when using `--cloud-sync-deployment` flag.
- Add `terramate experimental cloud drift show` for retrieving drift details from Terramate Cloud.
- Add support for cloning nested stacks to `terramate experimental clone`. It can also be used to clone directories that
  are not stacks themselves, but contain stacks in sub-directories.

### Changed

- Improve diagnostic messages on various errors

## 0.4.2

### Added

- Add `--cloud-sync-drift-status` flag for syncing the status of drift detection
  to the Terramate Cloud.

### Fixed

- Ensure that SIGINT aborts the execution of subsequent stacks in all cases.
- Remove non-supported functions (`tm_sensitive` and `tm_nonsensitive`)

## 0.4.1

### Added

- Add support for globs in the `import.source` attribute to import multiple files at once.
- Add support for listing `unhealthy` stacks with `terramate list --experimental-status=unhealthy`.
- Add support for triggering `unhealthy` stacks with `terramate experimental  trigger --experimental-status=unhealthy`.
- Add support for evaluating `terramate run` arguments with the `--eval` flag.

### Fixed

- Allow to specify multiple tags separated by a comma when using `terramate create --tags` command.
- Fix inconsistent behavior in `terramate create` vs. `terramate create --all-terraform`, both now populate the name/description fields the same way.

## 0.4.0

### Added

- Introduce the `terramate create --all-terraform` command that can be used to initialize plain terraform projects easily with a Terramate Stack configuration.
  Every directory containing Terraform Files that configure either a `terraform.backend {}` block or a `provider {}` block will be initialized.
- Introduce `terramate create --ensure-stack-ids` to add a UUID as stack ID where `stack.id` is not set. (Promoted from `experimental ensure-stack-id`)

### Changed

- BREAKING CHANGE: Make `stack.id` case insensitive. If you used case to identify different stacks, the stack ID need to be adjusted. If you use the recommended UUIDs nothing has to be done.
- Distribute the Terramate Language Server `terramate-ls` alongside `terramate` to be able to pick up changes faster for IDEs.

## 0.3.1

### Added

- Introduce the `terramate experimental cloud info` command.
- Introduce the `--cloud-sync-deployment` flag (experimental).
- Introduce the `terramate experimental ensure-stack-id` command.

### Fixed

- Fix a crash when `generate_hcl {}` has no `content {}` block defined.

## 0.3.0

### Added

- Add the `terramate experimental cloud login` command.

### Fixed

- Fix a file descriptor leak when loading the configuration tree.<|MERGE_RESOLUTION|>--- conflicted
+++ resolved
@@ -28,11 +28,8 @@
 
 ### Fixed
 
-<<<<<<< HEAD
 - Fix `go install` by removing a not needed `replace` directive in the `go.mod`.
-=======
-- Fix `git` URI normalization in the case project path component begin with a number.
->>>>>>> c9e29736
+- Fix `git` URI normalization in case the project path component begins with a number.
 
 ## v0.10.3
 
