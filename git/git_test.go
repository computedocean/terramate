--- conflicted
+++ resolved
@@ -462,11 +462,7 @@
 	assert.Error(t, err, "git config: non-existing key")
 }
 
-<<<<<<< HEAD
-func TestListUntracked(t *testing.T) {
-=======
 func TestListDirtyFiles(t *testing.T) {
->>>>>>> 50823f17
 	t.Parallel()
 	const (
 		remote = "origin"
@@ -480,24 +476,6 @@
 	assert.NoError(t, g.RemoteAdd(remote, remoteDir))
 	assert.NoError(t, g.Push(remote, defaultBranch))
 
-<<<<<<< HEAD
-	files, err := g.ListUntracked()
-	assert.NoError(t, err)
-	assert.EqualInts(t, 0, len(files))
-
-	test.WriteFile(t, repodir, "test.txt", "some content")
-	files, err = g.ListUntracked()
-	assert.NoError(t, err)
-	assert.EqualInts(t, 1, len(files))
-	assert.EqualStrings(t, "test.txt", files[0])
-
-	test.WriteFile(t, filepath.Join(repodir, "deep/nested/path"), "test.txt", "some content")
-	files, err = g.ListUntracked()
-	assert.NoError(t, err)
-	assert.EqualInts(t, 2, len(files))
-	assert.EqualStrings(t, "deep", files[0])
-	assert.EqualStrings(t, "test.txt", files[1])
-=======
 	untracked, uncommitted, err := g.ListDirtyFiles()
 	assert.NoError(t, err)
 	assert.EqualInts(t, 0, len(untracked))
@@ -527,7 +505,6 @@
 	assert.EqualStrings(t, "test.txt", untracked[1])
 	assert.EqualStrings(t, "README.md", uncommitted[0])
 
->>>>>>> 50823f17
 }
 
 const defaultBranch = "main"
